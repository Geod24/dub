/**
	Dependency specification functionality.

	Copyright: © 2012-2013 Matthias Dondorff, © 2012-2016 Sönke Ludwig
	License: Subject to the terms of the MIT license, as written in the included LICENSE.txt file.
	Authors: Matthias Dondorff, Sönke Ludwig
*/
module dub.dependency;

import dub.internal.utils;
import dub.internal.vibecompat.core.log;
import dub.internal.vibecompat.core.file;
import dub.internal.vibecompat.data.json;
import dub.internal.vibecompat.inet.path;
import dub.package_;
import dub.semver;

import std.algorithm;
import std.array;
import std.exception;
import std.string;


/** Encapsulates the name of a package along with its dependency specification.
*/
struct PackageDependency {
	/// Name of the referenced package.
	string name;

	/// Dependency specification used to select a particular version of the package.
	Dependency spec;
}

/**
	Represents a dependency specification.

	A dependency specification either represents a specific version or version
	range, or a path to a package. In addition to that it has `optional` and
	`default_` flags to control how non-mandatory dependencies are handled. The
	package name is notably not part of the dependency specification.
*/
struct Dependency {
@safe:

	private {
		// Shortcut to create >=0.0.0
		enum ANY_IDENT = "*";
		VersionRange m_range;
		NativePath m_path;
		Repository m_repository;
		bool m_optional = false;
		bool m_default = false;

	}

	/// A Dependency, which matches every valid version.
	static @property Dependency any() { return Dependency(ANY_IDENT); }

	/// An invalid dependency (with no possible version matches).
	static @property Dependency invalid()
	{
		return Dependency(VersionRange(Version.maxRelease, Version.minRelease));
	}

	/** Constructs a new dependency specification from a string

		See the `versionSpec` property for a description of the accepted
		contents of that string.
	*/
	this(string spec)
	{
		this.m_range = VersionRange.fromString(spec);
	}

	/** Constructs a new dependency specification that matches a specific
		version.
	*/
	this(const Version ver)
	{
		this(VersionRange(ver, ver));
	}

	/// Construct a version from a range of possible values
	private this (VersionRange rng)
	{
		this.m_range = rng;
	}

	/** Constructs a new dependency specification that matches a specific
		path.
	*/
	this(NativePath path)
	{
		this(ANY_IDENT);
		m_path = path;
	}

	/** Constructs a new dependency specification that matches a specific
		Git reference.
	*/
	this(Repository repository, string spec) {
		this.versionSpec = spec;
		this.repository = repository;
	}

	/// If set, overrides any version based dependency selection.
	@property void path(NativePath value) { m_path = value; }
	/// ditto
	@property NativePath path() const { return m_path; }

	/// If set, overrides any version based dependency selection.
	@property void repository(Repository value)
	{
		m_repository = value;
	}

	/// ditto
	@property Repository repository() const
	{
		return m_repository;
	}

	/// Determines if the dependency is required or optional.
	@property bool optional() const { return m_optional; }
	/// ditto
	@property void optional(bool optional) { m_optional = optional; }

	/// Determines if an optional dependency should be chosen by default.
	@property bool default_() const { return m_default; }
	/// ditto
	@property void default_(bool value) { m_default = value; }

	/// Returns true $(I iff) the version range only matches a specific version.
	@property bool isExactVersion() const { return this.m_range.m_versA == this.m_range.m_versB; }

	/// Determines whether it is a Git dependency.
	@property bool isSCM() const { return !repository.empty; }

	/// Returns the exact version matched by the version range.
	@property Version version_() const {
		enforce(this.m_range.m_versA == this.m_range.m_versB,
				"Dependency "~this.versionSpec~" is no exact version.");
		return this.m_range.m_versA;
	}

	/** Sets/gets the matching version range as a specification string.

		The acceptable forms for this string are as follows:

		$(UL
			$(LI `"1.0.0"` - a single version in SemVer format)
			$(LI `"==1.0.0"` - alternative single version notation)
			$(LI `">1.0.0"` - version range with a single bound)
			$(LI `">1.0.0 <2.0.0"` - version range with two bounds)
			$(LI `"~>1.0.0"` - a fuzzy version range)
			$(LI `"~>1.0"` - a fuzzy version range with partial version)
			$(LI `"^1.0.0"` - semver compatible version range (same version if 0.x.y, ==major >=minor.patch if x.y.z))
			$(LI `"^1.0"` - same as ^1.0.0)
			$(LI `"~master"` - a branch name)
			$(LI `"*" - match any version (see also `any`))
		)

		Apart from "$(LT)" and "$(GT)", "$(GT)=" and "$(LT)=" are also valid
		comparators.

	*/
	@property void versionSpec(string ves)
	{
		this.m_range = VersionRange.fromString(ves);
	}

	/// ditto
	@property string versionSpec() const {
		return this.m_range.toString();
	}

	/** Returns a modified dependency that gets mapped to a given path.

		This function will return an unmodified `Dependency` if it is not path
		based. Otherwise, the given `path` will be prefixed to the existing
		path.
	*/
	Dependency mapToPath(NativePath path)
	const @trusted { // NOTE Path is @system in vibe.d 0.7.x and in the compatibility layer
		if (m_path.empty || m_path.absolute) return this;
		else {
			Dependency ret = this;
			ret.path = path ~ ret.path;
			return ret;
		}
	}

	/** Returns a human-readable string representation of the dependency
		specification.
	*/
	string toString()()
	const {
		string ret;

		if (!repository.empty) {
			ret ~= repository.toString~"#";
		}
		ret ~= versionSpec;
		if (optional) {
			if (default_) ret ~= " (optional, default)";
			else ret ~= " (optional)";
		}

		// NOTE Path is @system in vibe.d 0.7.x and in the compatibility layer
		() @trusted {
			if (!path.empty) ret ~= " @"~path.toNativeString();
		} ();

		return ret;
	}

	/** Returns a JSON representation of the dependency specification.

		Simple specifications will be represented as a single specification
		string (`versionSpec`), while more complex specifications will be
		represented as a JSON object with optional "version", "path", "optional"
		and "default" fields.
	*/
	Json toJson()
	const @trusted { // NOTE Path and Json is @system in vibe.d 0.7.x and in the compatibility layer
		Json json;
		if( path.empty && repository.empty && !optional ){
			json = Json(this.versionSpec);
		} else {
			json = Json.emptyObject;
			json["version"] = this.versionSpec;
			if (!path.empty) json["path"] = path.toString();
			if (!repository.empty) json["repository"] = repository.toString;
			if (optional) json["optional"] = true;
			if (default_) json["default"] = true;
		}
		return json;
	}

	@trusted unittest {
		Dependency d = Dependency("==1.0.0");
		assert(d.toJson() == Json("1.0.0"), "Failed: " ~ d.toJson().toPrettyString());
		d = fromJson((fromJson(d.toJson())).toJson());
		assert(d == Dependency("1.0.0"));
		assert(d.toJson() == Json("1.0.0"), "Failed: " ~ d.toJson().toPrettyString());
	}

	@trusted unittest {
		Dependency dependency = Dependency(Repository("git+http://localhost"), "1.0.0");
		Json expected = Json([
			"repository": Json("git+http://localhost"),
			"version": Json("1.0.0")
		]);
		assert(dependency.toJson() == expected, "Failed: " ~ dependency.toJson().toPrettyString());
	}

	/** Constructs a new `Dependency` from its JSON representation.

		See `toJson` for a description of the JSON format.
	*/
	static Dependency fromJson(Json verspec)
	@trusted { // NOTE Path and Json is @system in vibe.d 0.7.x and in the compatibility layer
		Dependency dep;
		if( verspec.type == Json.Type.object ){
			if( auto pp = "path" in verspec ) {
				if (auto pv = "version" in verspec)
					logDiagnostic("Ignoring version specification (%s) for path based dependency %s", pv.get!string, pp.get!string);

				dep = Dependency.any;
				dep.path = NativePath(verspec["path"].get!string);
			} else if (auto repository = "repository" in verspec) {
				enforce("version" in verspec, "No version field specified!");
				enforce(repository.length > 0, "No repository field specified!");

				dep = Dependency(Repository(repository.get!string),
						verspec["version"].get!string);
			} else {
				enforce("version" in verspec, "No version field specified!");
				auto ver = verspec["version"].get!string;
				// Using the string to be able to specify a range of versions.
				dep = Dependency(ver);
			}

			if (auto po = "optional" in verspec) dep.optional = po.get!bool;
			if (auto po = "default" in verspec) dep.default_ = po.get!bool;
		} else {
			// canonical "package-id": "version"
			dep = Dependency(verspec.get!string);
		}
		return dep;
	}

	@trusted unittest {
		assert(fromJson(parseJsonString("\">=1.0.0 <2.0.0\"")) == Dependency(">=1.0.0 <2.0.0"));
		Dependency parsed = fromJson(parseJsonString(`
		{
			"version": "2.0.0",
			"optional": true,
			"default": true,
			"path": "path/to/package"
		}
			`));
		Dependency d = Dependency.any; // supposed to ignore the version spec
		d.optional = true;
		d.default_ = true;
		d.path = NativePath("path/to/package");
		assert(d == parsed);
		// optional and path not checked by opEquals.
		assert(d.optional == parsed.optional);
		assert(d.default_ == parsed.default_);
		assert(d.path == parsed.path);
	}

	/** Compares dependency specifications.

		These methods are suitable for equality comparisons, as well as for
		using `Dependency` as a key in hash or tree maps.
	*/
	bool opEquals(const Dependency o)
	const {
		// TODO(mdondorff): Check if not comparing the path is correct for all clients.
		return this.m_range == o.m_range
			&& o.m_optional == m_optional && o.m_default == m_default;
	}

	/// ditto
	int opCmp(const Dependency o)
	const {
		if (auto result = this.m_range.opCmp(o.m_range))
			return result;
		if (m_optional != o.m_optional) return m_optional ? -1 : 1;
		return 0;
	}

	/// ditto
	size_t toHash()
	const nothrow @trusted	{
		try {
			size_t hash = 0;
			hash = this.m_range.m_inclusiveA.hashOf(hash);
			hash = this.m_range.m_versA.toString().hashOf(hash);
			hash = this.m_range.m_inclusiveB.hashOf(hash);
			hash = this.m_range.m_versB.toString().hashOf(hash);
			hash = m_optional.hashOf(hash);
			hash = m_default.hashOf(hash);
			return hash;
		} catch (Exception) assert(false);
	}

	/** Determines if this dependency specification is valid.

		A specification is valid if it can match at least one version.
	*/
	bool valid() const {
		if (this.isSCM) return true;
		return this.m_range.isValid();
	}

	/** Determines if this dependency specification matches arbitrary versions.

		This is true in particular for the `any` constant.
	*/
	bool matchesAny()
	const {
		return this.m_range.m_inclusiveA && this.m_range.m_inclusiveB
			&& this.m_range.m_versA == Version.minRelease
			&& this.m_range.m_versB == Version.maxRelease;
	}

	unittest {
		assert(Dependency("*").matchesAny);
		assert(!Dependency(">0.0.0").matchesAny);
		assert(!Dependency(">=1.0.0").matchesAny);
		assert(!Dependency("<1.0.0").matchesAny);
	}

	/** Tests if the specification matches a specific version.
	*/
	bool matches(string vers, VersionMatchMode mode = VersionMatchMode.standard) const { return matches(Version(vers), mode); }
	/// ditto
	bool matches(const(Version) v, VersionMatchMode mode = VersionMatchMode.standard) const { return matches(v, mode); }
	/// ditto
	bool matches(ref const(Version) v, VersionMatchMode mode = VersionMatchMode.standard) const {
		if (this.matchesAny) return true;
		if (this.isSCM) return true;
<<<<<<< HEAD
		return this.m_range.matches(v);
=======
		//logDebug(" try match: %s with: %s", v, this);
		// Master only matches master
		if(m_versA.isBranch) {
			enforce(m_versA == m_versB);
			return m_versA == v;
		}
		if(v.isBranch || m_versA.isBranch)
			return m_versA == v;
		if( !doCmp(m_inclusiveA, m_versA, v) )
			return false;
		if( !doCmp(m_inclusiveB, v, m_versB) )
			return false;
		if (this.isExactVersion && mode == VersionMatchMode.strict
			&& this.version_.toString != v.toString)
			return false;
		return true;
>>>>>>> 16b399e1
	}

	/** Merges two dependency specifications.

		The result is a specification that matches the intersection of the set
		of versions matched by the individual specifications. Note that this
		result can be invalid (i.e. not match any version).
	*/
	Dependency merge(ref const(Dependency) o)
	const {
		if (this.isSCM) {
			if (!o.isSCM) return this;
			if (this.m_range == o.m_range) return this;
			return invalid;
		}
		if (o.isSCM) return o;

		if (this.matchesAny) return o;
		if (o.matchesAny) return this;
		if (this.m_range.m_versA.isBranch != o.m_range.m_versA.isBranch) return invalid;
		if (this.m_range.m_versB.isBranch != o.m_range.m_versB.isBranch) return invalid;
		if (this.m_range.m_versA.isBranch) return this.m_range == o.m_range ? this : invalid;
		// NOTE Path is @system in vibe.d 0.7.x and in the compatibility layer
		if (() @trusted { return this.path != o.path; } ()) return invalid;

		Dependency d = this;
		d.m_range.merge(o.m_range);
		d.m_optional = m_optional && o.m_optional;
		if (!d.valid) return invalid;

		return d;
	}
}

unittest {
	Dependency a = Dependency(">=1.1.0"), b = Dependency(">=1.3.0");
	assert (a.merge(b).valid() && a.merge(b).versionSpec == ">=1.3.0", a.merge(b).toString());

	assertThrown(Dependency("<=2.0.0 >=1.0.0"));
	assertThrown(Dependency(">=2.0.0 <=1.0.0"));

	a = Dependency(">=1.0.0 <=5.0.0"); b = Dependency(">=2.0.0");
	assert (a.merge(b).valid() && a.merge(b).versionSpec == ">=2.0.0 <=5.0.0", a.merge(b).toString());

	assertThrown(a = Dependency(">1.0.0 ==5.0.0"), "Construction is invalid");

	a = Dependency(">1.0.0"); b = Dependency("<2.0.0");
	assert (a.merge(b).valid(), a.merge(b).toString());
	assert (a.merge(b).versionSpec == ">1.0.0 <2.0.0", a.merge(b).toString());

	a = Dependency(">2.0.0"); b = Dependency("<1.0.0");
	assert (!(a.merge(b)).valid(), a.merge(b).toString());

	a = Dependency(">=2.0.0"); b = Dependency("<=1.0.0");
	assert (!(a.merge(b)).valid(), a.merge(b).toString());

	a = Dependency("==2.0.0"); b = Dependency("==1.0.0");
	assert (!(a.merge(b)).valid(), a.merge(b).toString());

	a = Dependency("1.0.0"); b = Dependency("==1.0.0");
	assert (a == b);

	a = Dependency("<=2.0.0"); b = Dependency("==1.0.0");
	Dependency m = a.merge(b);
	assert (m.valid(), m.toString());
	assert (m.matches(Version("1.0.0")));
	assert (!m.matches(Version("1.1.0")));
	assert (!m.matches(Version("0.0.1")));


	// branches / head revisions
	a = Dependency(Version.masterBranch);
	assert(a.valid());
	assert(a.matches(Version.masterBranch));
	b = Dependency(Version.masterBranch);
	m = a.merge(b);
	assert(m.matches(Version.masterBranch));

	//assertThrown(a = Dependency(Version.MASTER_STRING ~ " <=1.0.0"), "Construction invalid");
	assertThrown(a = Dependency(">=1.0.0 " ~ Version.masterBranch.toString()), "Construction invalid");

	immutable string branch1 = Version.branchPrefix ~ "Branch1";
	immutable string branch2 = Version.branchPrefix ~ "Branch2";

	//assertThrown(a = Dependency(branch1 ~ " " ~ branch2), "Error: '" ~ branch1 ~ " " ~ branch2 ~ "' succeeded");
	//assertThrown(a = Dependency(Version.MASTER_STRING ~ " " ~ branch1), "Error: '" ~ Version.MASTER_STRING ~ " " ~ branch1 ~ "' succeeded");

	a = Dependency(branch1);
	b = Dependency(branch2);
	assert(!a.merge(b).valid, "Shouldn't be able to merge to different branches");
	b = a.merge(a);
	assert(b.valid, "Should be able to merge the same branches. (?)");
	assert(a == b);

	a = Dependency(branch1);
	assert(a.matches(branch1), "Dependency(branch1) does not match 'branch1'");
	assert(a.matches(Version(branch1)), "Dependency(branch1) does not match Version('branch1')");
	assert(!a.matches(Version.masterBranch), "Dependency(branch1) matches Version.masterBranch");
	assert(!a.matches(branch2), "Dependency(branch1) matches 'branch2'");
	assert(!a.matches(Version("1.0.0")), "Dependency(branch1) matches '1.0.0'");
	a = Dependency(">=1.0.0");
	assert(!a.matches(Version(branch1)), "Dependency(1.0.0) matches 'branch1'");

	// Testing optional dependencies.
	a = Dependency(">=1.0.0");
	assert(!a.optional, "Default is not optional.");
	b = a;
	assert(!a.merge(b).optional, "Merging two not optional dependencies wrong.");
	a.optional = true;
	assert(!a.merge(b).optional, "Merging optional with not optional wrong.");
	b.optional = true;
	assert(a.merge(b).optional, "Merging two optional dependencies wrong.");

	// SemVer's sub identifiers.
	a = Dependency(">=1.0.0-beta");
	assert(!a.matches(Version("1.0.0-alpha")), "Failed: match 1.0.0-alpha with >=1.0.0-beta");
	assert(a.matches(Version("1.0.0-beta")), "Failed: match 1.0.0-beta with >=1.0.0-beta");
	assert(a.matches(Version("1.0.0")), "Failed: match 1.0.0 with >=1.0.0-beta");
	assert(a.matches(Version("1.0.0-rc")), "Failed: match 1.0.0-rc with >=1.0.0-beta");

	// Approximate versions.
	a = Dependency("~>3.0");
	b = Dependency(">=3.0.0 <4.0.0-0");
	assert(a == b, "Testing failed: " ~ a.toString());
	assert(a.matches(Version("3.1.146")), "Failed: Match 3.1.146 with ~>0.1.2");
	assert(!a.matches(Version("0.2.0")), "Failed: Match 0.2.0 with ~>0.1.2");
	assert(!a.matches(Version("4.0.0-beta.1")));
	a = Dependency("~>3.0.0");
	assert(a == Dependency(">=3.0.0 <3.1.0-0"), "Testing failed: " ~ a.toString());
	a = Dependency("~>3.5");
	assert(a == Dependency(">=3.5.0 <4.0.0-0"), "Testing failed: " ~ a.toString());
	a = Dependency("~>3.5.0");
	assert(a == Dependency(">=3.5.0 <3.6.0-0"), "Testing failed: " ~ a.toString());
	assert(!Dependency("~>3.0.0").matches(Version("3.1.0-beta")));

	a = Dependency("^0.1.2");
	assert(a == Dependency(">=0.1.2 <0.1.3-0"));
	a = Dependency("^1.2.3");
	assert(a == Dependency(">=1.2.3 <2.0.0-0"), "Testing failed: " ~ a.toString());
	a = Dependency("^1.2");
	assert(a == Dependency(">=1.2.0 <2.0.0-0"), "Testing failed: " ~ a.toString());

	a = Dependency("~>0.1.1");
	b = Dependency("==0.1.0");
	assert(!a.merge(b).valid);
	b = Dependency("==0.1.9999");
	assert(a.merge(b).valid);
	b = Dependency("==0.2.0");
	assert(!a.merge(b).valid);
	b = Dependency("==0.2.0-beta.1");
	assert(!a.merge(b).valid);

	a = Dependency("~>1.0.1-beta");
	b = Dependency(">=1.0.1-beta <1.1.0-0");
	assert(a == b, "Testing failed: " ~ a.toString());
	assert(a.matches(Version("1.0.1-beta")));
	assert(a.matches(Version("1.0.1-beta.6")));

	a = Dependency("~d2test");
	assert(!a.optional);
	assert(a.valid);
	assert(a.version_ == Version("~d2test"));

	a = Dependency("==~d2test");
	assert(!a.optional);
	assert(a.valid);
	assert(a.version_ == Version("~d2test"));

	a = Dependency.any;
	assert(!a.optional);
	assert(a.valid);
	assertThrown(a.version_);
	assert(a.matches(Version.masterBranch));
	assert(a.matches(Version("1.0.0")));
	assert(a.matches(Version("0.0.1-pre")));
	b = Dependency(">=1.0.1");
	assert(b == a.merge(b));
	assert(b == b.merge(a));
	b = Dependency(Version.masterBranch);
	assert(a.merge(b) == b);
	assert(b.merge(a) == b);

	a.optional = true;
	assert(a.matches(Version.masterBranch));
	assert(a.matches(Version("1.0.0")));
	assert(a.matches(Version("0.0.1-pre")));
	b = Dependency(">=1.0.1");
	assert(b == a.merge(b));
	assert(b == b.merge(a));
	b = Dependency(Version.masterBranch);
	assert(a.merge(b) == b);
	assert(b.merge(a) == b);

	assert(Dependency("1.0.0").matches(Version("1.0.0+foo")));
	assert(Dependency("1.0.0").matches(Version("1.0.0+foo"), VersionMatchMode.standard));
	assert(!Dependency("1.0.0").matches(Version("1.0.0+foo"), VersionMatchMode.strict));
	assert(Dependency("1.0.0+foo").matches(Version("1.0.0+foo"), VersionMatchMode.strict));
	assert(Dependency("~>1.0.0+foo").matches(Version("1.0.0+foo"), VersionMatchMode.strict));
	assert(Dependency("~>1.0.0").matches(Version("1.0.0+foo"), VersionMatchMode.strict));

	logDebug("Dependency unittest success.");
}

unittest {
	assert(Dependency("~>1.0.4").versionSpec == "~>1.0.4");
	assert(Dependency("~>1.4").versionSpec == "~>1.4");
	assert(Dependency("~>2").versionSpec == "~>2");
	assert(Dependency("~>1.0.4+1.2.3").versionSpec == "~>1.0.4");
	assert(Dependency("^0.1.2").versionSpec == "^0.1.2");
	assert(Dependency("^1.2.3").versionSpec == "^1.2.3");
	assert(Dependency("^1.2").versionSpec == "~>1.2"); // equivalent; prefer ~>
}

/**
	Represents an SCM repository.
*/
struct Repository
{
	private string m_remote;

	private Kind m_kind;

	enum Kind
	{
		git,
	}

	/**
		Params:
			remote = Repository remote.
	 */
	this(string remote)
	{
		if (remote.startsWith("git+"))
		{
			m_remote = remote["git+".length .. $];
			m_kind = Kind.git;
		}
		else
		{
			throw new Exception("Unsupported repository type");
		}
	}

	string toString() nothrow pure @safe
	{
		if (empty) return null;
		string kindRepresentation;

		final switch (kind)
		{
			case Kind.git:
				kindRepresentation = "git";
		}
		return kindRepresentation~"+"~remote;
	}

	/**
		Returns:
			Repository URL or path.
	*/
	@property string remote() @nogc nothrow pure @safe
	in { assert(m_remote !is null); }
	do
	{
		return m_remote;
	}

	/**
		Returns:
			Repository type.
	*/
	@property Kind kind() @nogc nothrow pure @safe
	{
		return m_kind;
	}

	/**
		Returns:
			Whether the repository was initialized with an URL or path.
	*/
	@property bool empty() const @nogc nothrow pure @safe
	{
		return m_remote.empty;
	}
}


/**
	Represents a version in semantic version format, or a branch identifier.

	This can either have the form "~master", where "master" is a branch name,
	or the form "major.update.bugfix-prerelease+buildmetadata" (see the
	Semantic Versioning Specification v2.0.0 at http://semver.org/).
*/
struct Version {
@safe:
	private {
		static immutable MAX_VERS = "99999.0.0";
		static immutable UNKNOWN_VERS = "unknown";
		static immutable masterString = "~master";
		enum branchPrefix = '~';
		string m_version;
	}

	static immutable Version minRelease = Version("0.0.0");
	static immutable Version maxRelease = Version(MAX_VERS);
	static immutable Version masterBranch = Version(masterString);
	static immutable Version unknown = Version(UNKNOWN_VERS);

	/** Constructs a new `Version` from its string representation.
	*/
	this(string vers)
	{
		enforce(vers.length > 1, "Version strings must not be empty.");
		if (vers[0] != branchPrefix && !vers.isGitHash && vers.ptr !is UNKNOWN_VERS.ptr)
			enforce(vers.isValidVersion(), "Invalid SemVer format: " ~ vers);
		m_version = vers;
	}

	/** Constructs a new `Version` from its string representation.

		This method is equivalent to calling the constructor and is used as an
		endpoint for the serialization framework.
	*/
	static Version fromString(string vers) { return Version(vers); }

	bool opEquals(const Version oth) const { return opCmp(oth) == 0; }

	/// Tests if this represents a hash instead of a version.
	@property bool isSCM() const { return m_version.isGitHash; }

	/// Tests if this represents a branch instead of a version.
	@property bool isBranch() const { return m_version.length > 0 && m_version[0] == branchPrefix; }

	/// Tests if this represents the master branch "~master".
	@property bool isMaster() const { return m_version == masterString; }

	/** Tests if this represents a pre-release version.

		Note that branches are always considered pre-release versions.
	*/
	@property bool isPreRelease() const {
		if (isBranch || isSCM) return true;
		return isPreReleaseVersion(m_version);
	}

	/// Tests if this represents the special unknown version constant.
	@property bool isUnknown() const { return m_version == UNKNOWN_VERS; }

	/** Tests two versions for equality, according to the selected match mode.
	*/
	bool matches(Version other, VersionMatchMode mode = VersionMatchMode.standard)
	const {
		if (this != other)
			return false;

		if (mode == VersionMatchMode.strict && this.toString() != other.toString())
			return false;

		return true;
	}

	/** Compares two versions/branches for precedence.

		Versions generally have precedence over branches and the master branch
		has precedence over other branches. Apart from that, versions are
		compared using SemVer semantics, while branches are compared
		lexicographically.
	*/
	int opCmp(ref const Version other)
	const {
		if (isUnknown || other.isUnknown) {
			throw new Exception("Can't compare unknown versions! (this: %s, other: %s)".format(this, other));
		}

		if (isSCM || other.isSCM) {
			if (!isSCM) return -1;
			if (!other.isSCM) return 1;
			return m_version == other.m_version ? 0 : 1;
		}

		if (isBranch || other.isBranch) {
			if(m_version == other.m_version) return 0;
			if (!isBranch) return 1;
			else if (!other.isBranch) return -1;
			if (isMaster) return 1;
			else if (other.isMaster) return -1;
			return this.m_version < other.m_version ? -1 : 1;
		}

		return compareVersions(m_version, other.m_version);
	}
	/// ditto
	int opCmp(const Version other) const { return opCmp(other); }

	/// Returns the string representation of the version/branch.
	string toString() const { return m_version; }
}

<<<<<<< HEAD
/// A range of versions that are acceptable
private struct VersionRange
{
	Version m_versA;
	Version m_versB;
	bool m_inclusiveA = true; // A comparison > (true) or >= (false)
	bool m_inclusiveB = true; // B comparison < (true) or <= (false)

	///
	public int opCmp (const VersionRange o) const @safe
	{
		if (m_inclusiveA != o.m_inclusiveA) return m_inclusiveA < o.m_inclusiveA ? -1 : 1;
		if (m_inclusiveB != o.m_inclusiveB) return m_inclusiveB < o.m_inclusiveB ? -1 : 1;
		if (m_versA != o.m_versA) return m_versA < o.m_versA ? -1 : 1;
		if (m_versB != o.m_versB) return m_versB < o.m_versB ? -1 : 1;
		return 0;
	}

	public bool matches (ref const Version v) const @safe
	{
		if (m_versA.isBranch) {
			enforce(m_versA == m_versB);
			return m_versA == v;
		}

		if (v.isBranch)
			return m_versA == v;

		return doCmp(m_inclusiveA, m_versA, v) &&
			doCmp(m_inclusiveB, v, m_versB);
	}

	/// Modify in place
	public void merge (const VersionRange o) @safe
	{
		int acmp = m_versA.opCmp(o.m_versA);
		int bcmp = m_versB.opCmp(o.m_versB);

		this.m_inclusiveA = !m_inclusiveA && acmp >= 0 ? false : o.m_inclusiveA;
		this.m_versA = acmp > 0 ? m_versA : o.m_versA;
		this.m_inclusiveB = !m_inclusiveB && bcmp <= 0 ? false : o.m_inclusiveB;
		this.m_versB = bcmp < 0 ? m_versB : o.m_versB;
	}

	public static VersionRange fromString (string ves) @safe
	{
		static import std.string;

		enforce(ves.length > 0);

		if (ves == Dependency.ANY_IDENT) {
			// Any version is good.
			ves = ">=0.0.0";
		}

		if (ves.startsWith("~>")) {
			// Shortcut: "~>x.y.z" variant. Last non-zero number will indicate
			// the base for this so something like this: ">=x.y.z <x.(y+1).z"
			ves = ves[2..$];
			return VersionRange(
				Version(expandVersion(ves)), Version(bumpVersion(ves) ~ "-0"),
				true, false);
		}

		if (ves.startsWith("^")) {
			// Shortcut: "^x.y.z" variant. "Semver compatible" - no breaking changes.
			// if 0.x.y, ==0.x.y
			// if x.y.z, >=x.y.z <(x+1).0.0-0
			// ^x.y is equivalent to ^x.y.0.
			ves = ves[1..$].expandVersion;
			return VersionRange(
				Version(ves), Version(bumpIncompatibleVersion(ves) ~ "-0"),
				true, false);
		}

		if (ves[0] == Version.branchPrefix || ves.isGitHash) {
			auto ver = Version(ves);
			return VersionRange(ver, ver, true, true);
		}

		if (std.string.indexOf("><=", ves[0]) == -1) {
			auto ver = Version(ves);
			return VersionRange(ver, ver, true, true);
		}

		auto cmpa = skipComp(ves);
		size_t idx2 = std.string.indexOf(ves, " ");
		if (idx2 == -1) {
			if (cmpa == "<=" || cmpa == "<")
				return VersionRange(Version.minRelease, Version(ves), true, (cmpa == "<="));

			if (cmpa == ">=" || cmpa == ">")
				return VersionRange(Version(ves), Version.maxRelease, (cmpa == ">="), true);

			// Converts "==" to ">=a&&<=a", which makes merging easier
			return VersionRange(Version(ves), Version(ves), true, true);
		}

		enforce(cmpa == ">" || cmpa == ">=",
				"First comparison operator expected to be either > or >=, not " ~ cmpa);
		assert(ves[idx2] == ' ');
		VersionRange ret;
		ret.m_versA = Version(ves[0..idx2]);
		ret.m_inclusiveA = cmpa == ">=";
		string v2 = ves[idx2+1..$];
		auto cmpb = skipComp(v2);
		enforce(cmpb == "<" || cmpb == "<=",
				"Second comparison operator expected to be either < or <=, not " ~ cmpb);
		ret.m_versB = Version(v2);
		ret.m_inclusiveB = cmpb == "<=";

		enforce(!ret.m_versA.isBranch && !ret.m_versB.isBranch,
				format("Cannot compare branches: %s", ves));
		enforce(ret.m_versA <= ret.m_versB,
				"First version must not be greater than the second one.");

		return ret;
	}

	/// Returns a string representation of this range
	string toString() const @safe {
		static import std.string;

		string r;

		if (this == Dependency.invalid.m_range) return "invalid";
		if (m_versA == m_versB && m_inclusiveA && m_inclusiveB) {
			// Special "==" case
			if (m_versA == Version.masterBranch) return "~master";
			else return m_versA.toString();
		}

		// "~>", "^" case
		if (m_inclusiveA && !m_inclusiveB && !m_versA.isBranch) {
			auto vs = m_versA.toString();
			auto i1 = std.string.indexOf(vs, '-'), i2 = std.string.indexOf(vs, '+');
			auto i12 = i1 >= 0 ? i2 >= 0 ? i1 < i2 ? i1 : i2 : i1 : i2;
			auto va = i12 >= 0 ? vs[0 .. i12] : vs;
			auto parts = va.splitter('.').array;
			assert(parts.length == 3, "Version string with a digit group count != 3: "~va);

			foreach (i; 0 .. 3) {
				auto vp = parts[0 .. i+1].join(".");
				auto ve = Version(expandVersion(vp));
				auto veb = Version(bumpVersion(vp) ~ "-0");
				if (ve == m_versA && veb == m_versB) return "~>" ~ vp;

				auto veb2 = Version(bumpIncompatibleVersion(expandVersion(vp)) ~ "-0");
				if (ve == m_versA && veb2 == m_versB) return "^" ~ vp;
			}
		}

		if (m_versA != Version.minRelease) r = (m_inclusiveA ? ">=" : ">") ~ m_versA.toString();
		if (m_versB != Version.maxRelease) r ~= (r.length==0 ? "" : " ") ~ (m_inclusiveB ? "<=" : "<") ~ m_versB.toString();
		if (m_versA == Version.minRelease && m_versB == Version.maxRelease) r = ">=0.0.0";
		return r;
	}

	public bool isValid() const @safe {
		return m_versA <= m_versB && doCmp(m_inclusiveA && m_inclusiveB, m_versA, m_versB);
	}

	private static bool doCmp(bool inclusive, ref const Version a, ref const Version b)
		@safe
	{
		return inclusive ? a <= b : a < b;
	}

	private static bool isDigit(char ch) @safe { return ch >= '0' && ch <= '9'; }
	private static string skipComp(ref string c) @safe {
		size_t idx = 0;
		while (idx < c.length && !isDigit(c[idx]) && c[idx] != Version.branchPrefix) idx++;
		enforce(idx < c.length, "Expected version number in version spec: "~c);
		string cmp = idx==c.length-1||idx==0? ">=" : c[0..idx];
		c = c[idx..$];
		switch(cmp) {
			default: enforce(false, "No/Unknown comparison specified: '"~cmp~"'"); return ">=";
			case ">=": goto case; case ">": goto case;
			case "<=": goto case; case "<": goto case;
			case "==": return cmp;
		}
	}
=======
enum VersionMatchMode {
	standard,  /// Match according to SemVer rules
	strict     /// Also include build metadata suffix in the comparison
>>>>>>> 16b399e1
}

unittest {
	Version a, b;

	assertNotThrown(a = Version("1.0.0"), "Constructing Version('1.0.0') failed");
	assert(!a.isBranch, "Error: '1.0.0' treated as branch");
	assert(a == a, "a == a failed");

	assertNotThrown(a = Version(Version.masterString), "Constructing Version("~Version.masterString~"') failed");
	assert(a.isBranch, "Error: '"~Version.masterString~"' treated as branch");
	assert(a.isMaster);
	assert(a == Version.masterBranch, "Constructed master version != default master version.");

	assertNotThrown(a = Version("~BRANCH"), "Construction of branch Version failed.");
	assert(a.isBranch, "Error: '~BRANCH' not treated as branch'");
	assert(!a.isMaster);
	assert(a == a, "a == a with branch failed");

	// opCmp
	a = Version("1.0.0");
	b = Version("1.0.0");
	assert(a == b, "a == b with a:'1.0.0', b:'1.0.0' failed");
	b = Version("2.0.0");
	assert(a != b, "a != b with a:'1.0.0', b:'2.0.0' failed");

	a = Version.masterBranch;
	b = Version("~BRANCH");
	assert(a != b, "a != b with a:MASTER, b:'~branch' failed");
	assert(a > b);
	assert(a < Version("0.0.0"));
	assert(b < Version("0.0.0"));
	assert(a > Version("~Z"));
	assert(b < Version("~Z"));

	// SemVer 2.0.0-rc.2
	a = Version("2.0.0-rc.2");
	b = Version("2.0.0-rc.3");
	assert(a < b, "Failed: 2.0.0-rc.2 < 2.0.0-rc.3");

	a = Version("2.0.0-rc.2+build-metadata");
	b = Version("2.0.0+build-metadata");
	assert(a < b, "Failed: "~a.toString()~"<"~b.toString());

	// 1.0.0-alpha < 1.0.0-alpha.1 < 1.0.0-beta.2 < 1.0.0-beta.11 < 1.0.0-rc.1 < 1.0.0
	Version[] versions;
	versions ~= Version("1.0.0-alpha");
	versions ~= Version("1.0.0-alpha.1");
	versions ~= Version("1.0.0-beta.2");
	versions ~= Version("1.0.0-beta.11");
	versions ~= Version("1.0.0-rc.1");
	versions ~= Version("1.0.0");
	for(int i=1; i<versions.length; ++i)
		for(int j=i-1; j>=0; --j)
			assert(versions[j] < versions[i], "Failed: " ~ versions[j].toString() ~ "<" ~ versions[i].toString());

	a = Version.unknown;
	b = Version.minRelease;
	assertThrown(a == b, "Failed: compared " ~ a.toString() ~ " with " ~ b.toString() ~ "");

	a = Version.unknown;
	b = Version.unknown;
	assertThrown(a == b, "Failed: UNKNOWN == UNKNOWN");

	assert(Version("1.0.0+a") == Version("1.0.0+b"));

	assert(Version("73535568b79a0b124bc1653002637a830ce0fcb8").isSCM);

	assert(Version("1.0.0").matches(Version("1.0.0+foo")));
	assert(Version("1.0.0").matches(Version("1.0.0+foo"), VersionMatchMode.standard));
	assert(!Version("1.0.0").matches(Version("1.0.0+foo"), VersionMatchMode.strict));
	assert(Version("1.0.0+foo").matches(Version("1.0.0+foo"), VersionMatchMode.strict));
}

/// Determines whether the given string is a Git hash.
bool isGitHash(string hash) @nogc nothrow pure @safe
{
	import std.ascii : isHexDigit;
	import std.utf : byCodeUnit;

	return hash.length >= 7 && hash.length <= 40 && hash.byCodeUnit.all!isHexDigit;
}

@nogc nothrow pure @safe unittest {
	assert(isGitHash("73535568b79a0b124bc1653002637a830ce0fcb8"));
	assert(!isGitHash("735"));
	assert(!isGitHash("73535568b79a0b124bc1-53002637a830ce0fcb8"));
	assert(!isGitHash("73535568b79a0b124bg1"));
}<|MERGE_RESOLUTION|>--- conflicted
+++ resolved
@@ -383,26 +383,10 @@
 	bool matches(ref const(Version) v, VersionMatchMode mode = VersionMatchMode.standard) const {
 		if (this.matchesAny) return true;
 		if (this.isSCM) return true;
-<<<<<<< HEAD
-		return this.m_range.matches(v);
-=======
-		//logDebug(" try match: %s with: %s", v, this);
-		// Master only matches master
-		if(m_versA.isBranch) {
-			enforce(m_versA == m_versB);
-			return m_versA == v;
-		}
-		if(v.isBranch || m_versA.isBranch)
-			return m_versA == v;
-		if( !doCmp(m_inclusiveA, m_versA, v) )
-			return false;
-		if( !doCmp(m_inclusiveB, v, m_versB) )
-			return false;
 		if (this.isExactVersion && mode == VersionMatchMode.strict
 			&& this.version_.toString != v.toString)
 			return false;
-		return true;
->>>>>>> 16b399e1
+		return this.m_range.matches(v);
 	}
 
 	/** Merges two dependency specifications.
@@ -803,7 +787,6 @@
 	string toString() const { return m_version; }
 }
 
-<<<<<<< HEAD
 /// A range of versions that are acceptable
 private struct VersionRange
 {
@@ -986,11 +969,11 @@
 			case "==": return cmp;
 		}
 	}
-=======
+}
+
 enum VersionMatchMode {
 	standard,  /// Match according to SemVer rules
 	strict     /// Also include build metadata suffix in the comparison
->>>>>>> 16b399e1
 }
 
 unittest {
