module dub.version_;
<<<<<<< HEAD
enum dubVersion = "v1.33.0-rc.1";
=======
enum dubVersion = "v1.33.0";
>>>>>>> d779b27a
<|MERGE_RESOLUTION|>--- conflicted
+++ resolved
@@ -1,6 +1,2 @@
 module dub.version_;
-<<<<<<< HEAD
-enum dubVersion = "v1.33.0-rc.1";
-=======
-enum dubVersion = "v1.33.0";
->>>>>>> d779b27a
+enum dubVersion = "v1.33.0";