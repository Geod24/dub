module dub.version_;
<<<<<<< HEAD
enum dubVersion = "v1.24.1-beta.1";
=======
enum dubVersion = "v1.24.1";
>>>>>>> 8ac466a9
<|MERGE_RESOLUTION|>--- conflicted
+++ resolved
@@ -1,6 +1,2 @@
 module dub.version_;
-<<<<<<< HEAD
-enum dubVersion = "v1.24.1-beta.1";
-=======
-enum dubVersion = "v1.24.1";
->>>>>>> 8ac466a9
+enum dubVersion = "v1.24.1";